// Copyright 2009 The Go Authors. All rights reserved.
// Use of this source code is governed by a BSD-style
// license that can be found in the LICENSE file.

package web

import (
    "bytes"
    "fmt"
    "http"
    "io"
    "os"
    "sort"
    "strings"
    "time"
)

func sanitizeName(n string) string {
    n = strings.Replace(n, "\n", "-", -1)
    n = strings.Replace(n, "\r", "-", -1)
    return n
}

func sanitizeValue(v string) string {
    v = strings.Replace(v, "\n", " ", -1)
    v = strings.Replace(v, "\r", " ", -1)
    v = strings.Replace(v, ";", " ", -1)
    return v
}

func isCookieByte(c byte) bool {
    switch true {
    case c == 0x21, 0x23 <= c && c <= 0x2b, 0x2d <= c && c <= 0x3a,
        0x3c <= c && c <= 0x5b, 0x5d <= c && c <= 0x7e:
        return true
    }
    return false
}

func isSeparator(c byte) bool {
    switch c {
    case '(', ')', '<', '>', '@', ',', ';', ':', '\\', '"', '/', '[', ']', '?', '=', '{', '}', ' ', '\t':
        return true
    }
    return false
}
func isChar(c byte) bool  { return 0 <= c && c <= 127 }
func isCtl(c byte) bool   { return (0 <= c && c <= 31) || c == 127 }
func isToken(c byte) bool { return isChar(c) && !isCtl(c) && !isSeparator(c) }

func parseCookieValue(raw string) (string, bool) {
    raw = unquoteCookieValue(raw)
    for i := 0; i < len(raw); i++ {
        if !isCookieByte(raw[i]) {
            return "", false
        }
    }
    return raw, true
}

func unquoteCookieValue(v string) string {
    if len(v) > 1 && v[0] == '"' && v[len(v)-1] == '"' {
        return v[1 : len(v)-1]
    }
    return v
}

func isCookieNameValid(raw string) bool {
    for _, c := range raw {
        if !isToken(byte(c)) {
            return false
        }
    }
    return true
}

// writeSetCookies writes the wire representation of the set-cookies
// to w. Each cookie is written on a separate "Set-Cookie: " line.
// This choice is made because HTTP parsers tend to have a limit on
// line-length, so it seems safer to place cookies on separate lines.
func writeSetCookies(w io.Writer, kk []*http.Cookie) os.Error {
    if kk == nil {
        return nil
    }
    lines := make([]string, 0, len(kk))
    var b bytes.Buffer
    for _, c := range kk {
        b.Reset()
<<<<<<< HEAD
        fmt.Fprintf(&b, "%s=%s", sanitizeName(c.Name), sanitizeValue(c.Value))
        if len(c.Path) > 0 {
            fmt.Fprintf(&b, "; Path=%s", sanitizeValue(c.Path))
        }
        if len(c.Domain) > 0 {
            fmt.Fprintf(&b, "; Domain=%s", sanitizeValue(c.Domain))
=======
        // TODO(petar): c.Value (below) should be unquoted if it is recognized as quoted
        fmt.Fprintf(&b, "%s=%s", http.CanonicalHeaderKey(c.Name), c.Value)
        if len(c.Path) > 0 {
            fmt.Fprintf(&b, "; Path=%s", http.URLEscape(c.Path))
        }
        if len(c.Domain) > 0 {
            fmt.Fprintf(&b, "; Domain=%s", http.URLEscape(c.Domain))
>>>>>>> 3b40eac4
        }
        if len(c.Expires.Zone) > 0 {
            fmt.Fprintf(&b, "; Expires=%s", c.Expires.Format(time.RFC1123))
        }
<<<<<<< HEAD
        if c.MaxAge > 0 {
            fmt.Fprintf(&b, "; Max-Age=%d", c.MaxAge)
        } else if c.MaxAge < 0 {
            fmt.Fprintf(&b, "; Max-Age=0")
=======
        if c.MaxAge >= 0 {
            fmt.Fprintf(&b, "; Max-Age=%d", c.MaxAge)
>>>>>>> 3b40eac4
        }
        if c.HttpOnly {
            fmt.Fprintf(&b, "; HttpOnly")
        }
        if c.Secure {
            fmt.Fprintf(&b, "; Secure")
        }
        lines = append(lines, "Set-Cookie: "+b.String()+"\r\n")
    }
<<<<<<< HEAD
    sort.SortStrings(lines)
=======
    sort.Strings(lines)
>>>>>>> 3b40eac4
    for _, l := range lines {
        if _, err := io.WriteString(w, l); err != nil {
            return err
        }
    }
    return nil
}

// writeCookies writes the wire representation of the cookies
// to w. Each cookie is written on a separate "Cookie: " line.
// This choice is made because HTTP parsers tend to have a limit on
// line-length, so it seems safer to place cookies on separate lines.
func writeCookies(w io.Writer, kk []*http.Cookie) os.Error {
    lines := make([]string, 0, len(kk))
<<<<<<< HEAD
    for _, c := range kk {
        lines = append(lines, fmt.Sprintf("Cookie: %s=%s\r\n", sanitizeName(c.Name), sanitizeValue(c.Value)))
    }
    sort.SortStrings(lines)
=======
    var b bytes.Buffer
    for _, c := range kk {
        b.Reset()
        n := c.Name
        // TODO(petar): c.Value (below) should be unquoted if it is recognized as quoted
        fmt.Fprintf(&b, "%s=%s", http.CanonicalHeaderKey(n), c.Value)
        if len(c.Path) > 0 {
            fmt.Fprintf(&b, "; $Path=%s", http.URLEscape(c.Path))
        }
        if len(c.Domain) > 0 {
            fmt.Fprintf(&b, "; $Domain=%s", http.URLEscape(c.Domain))
        }
        if c.HttpOnly {
            fmt.Fprintf(&b, "; $HttpOnly")
        }
        lines = append(lines, "Cookie: "+b.String()+"\r\n")
    }
    sort.Strings(lines)
>>>>>>> 3b40eac4
    for _, l := range lines {
        if _, err := io.WriteString(w, l); err != nil {
            return err
        }
    }
    return nil
}

// readCookies parses all "Cookie" values from
// the header h, removes the successfully parsed values from the
// "Cookie" key in h and returns the parsed Cookies.
func readCookies(h http.Header) []*http.Cookie {
    cookies := []*http.Cookie{}
    lines, ok := h["Cookie"]
    if !ok {
        return cookies
    }
    unparsedLines := []string{}
    for _, line := range lines {
<<<<<<< HEAD
        parts := strings.Split(strings.TrimSpace(line), ";", -1)
=======
        parts := strings.Split(strings.TrimSpace(line), ";")
>>>>>>> 3b40eac4
        if len(parts) == 1 && parts[0] == "" {
            continue
        }
        // Per-line attributes
<<<<<<< HEAD
        parsedPairs := 0
=======
        var lineCookies = make(map[string]string)
        var path string
        var domain string
        var httponly bool
>>>>>>> 3b40eac4
        for i := 0; i < len(parts); i++ {
            parts[i] = strings.TrimSpace(parts[i])
            if len(parts[i]) == 0 {
                continue
            }
            attr, val := parts[i], ""
<<<<<<< HEAD
            if j := strings.Index(attr, "="); j >= 0 {
                attr, val = attr[:j], attr[j+1:]
            }
            if !isCookieNameValid(attr) {
                continue
            }
            val, success := parseCookieValue(val)
            if !success {
                continue
            }
            cookies = append(cookies, &http.Cookie{Name: attr, Value: val})
            parsedPairs++
        }
        if parsedPairs == 0 {
            unparsedLines = append(unparsedLines, line)
        }
=======
            var err os.Error
            if j := strings.Index(attr, "="); j >= 0 {
                attr, val = attr[:j], attr[j+1:]
                val, err = http.URLUnescape(val)
                if err != nil {
                    continue
                }
            }
            switch strings.ToLower(attr) {
            case "$httponly":
                httponly = true
            case "$domain":
                domain = val
                // TODO: Add domain parsing
            case "$path":
                path = val
                // TODO: Add path parsing
            default:
                lineCookies[attr] = val
            }
        }
        if len(lineCookies) == 0 {
            unparsedLines = append(unparsedLines, line)
        }
        for n, v := range lineCookies {
            cookies = append(cookies, &http.Cookie{
                Name:     n,
                Value:    v,
                Path:     path,
                Domain:   domain,
                HttpOnly: httponly,
                MaxAge:   -1,
                Raw:      line,
            })
        }
>>>>>>> 3b40eac4
    }
    h["Cookie"] = unparsedLines, len(unparsedLines) > 0
    return cookies
}<|MERGE_RESOLUTION|>--- conflicted
+++ resolved
@@ -86,14 +86,6 @@
     var b bytes.Buffer
     for _, c := range kk {
         b.Reset()
-<<<<<<< HEAD
-        fmt.Fprintf(&b, "%s=%s", sanitizeName(c.Name), sanitizeValue(c.Value))
-        if len(c.Path) > 0 {
-            fmt.Fprintf(&b, "; Path=%s", sanitizeValue(c.Path))
-        }
-        if len(c.Domain) > 0 {
-            fmt.Fprintf(&b, "; Domain=%s", sanitizeValue(c.Domain))
-=======
         // TODO(petar): c.Value (below) should be unquoted if it is recognized as quoted
         fmt.Fprintf(&b, "%s=%s", http.CanonicalHeaderKey(c.Name), c.Value)
         if len(c.Path) > 0 {
@@ -101,20 +93,12 @@
         }
         if len(c.Domain) > 0 {
             fmt.Fprintf(&b, "; Domain=%s", http.URLEscape(c.Domain))
->>>>>>> 3b40eac4
         }
         if len(c.Expires.Zone) > 0 {
             fmt.Fprintf(&b, "; Expires=%s", c.Expires.Format(time.RFC1123))
         }
-<<<<<<< HEAD
-        if c.MaxAge > 0 {
-            fmt.Fprintf(&b, "; Max-Age=%d", c.MaxAge)
-        } else if c.MaxAge < 0 {
-            fmt.Fprintf(&b, "; Max-Age=0")
-=======
         if c.MaxAge >= 0 {
             fmt.Fprintf(&b, "; Max-Age=%d", c.MaxAge)
->>>>>>> 3b40eac4
         }
         if c.HttpOnly {
             fmt.Fprintf(&b, "; HttpOnly")
@@ -124,11 +108,7 @@
         }
         lines = append(lines, "Set-Cookie: "+b.String()+"\r\n")
     }
-<<<<<<< HEAD
     sort.SortStrings(lines)
-=======
-    sort.Strings(lines)
->>>>>>> 3b40eac4
     for _, l := range lines {
         if _, err := io.WriteString(w, l); err != nil {
             return err
@@ -143,12 +123,6 @@
 // line-length, so it seems safer to place cookies on separate lines.
 func writeCookies(w io.Writer, kk []*http.Cookie) os.Error {
     lines := make([]string, 0, len(kk))
-<<<<<<< HEAD
-    for _, c := range kk {
-        lines = append(lines, fmt.Sprintf("Cookie: %s=%s\r\n", sanitizeName(c.Name), sanitizeValue(c.Value)))
-    }
-    sort.SortStrings(lines)
-=======
     var b bytes.Buffer
     for _, c := range kk {
         b.Reset()
@@ -166,8 +140,7 @@
         }
         lines = append(lines, "Cookie: "+b.String()+"\r\n")
     }
-    sort.Strings(lines)
->>>>>>> 3b40eac4
+    sort.SortStrings(lines)
     for _, l := range lines {
         if _, err := io.WriteString(w, l); err != nil {
             return err
@@ -187,47 +160,21 @@
     }
     unparsedLines := []string{}
     for _, line := range lines {
-<<<<<<< HEAD
         parts := strings.Split(strings.TrimSpace(line), ";", -1)
-=======
-        parts := strings.Split(strings.TrimSpace(line), ";")
->>>>>>> 3b40eac4
         if len(parts) == 1 && parts[0] == "" {
             continue
         }
         // Per-line attributes
-<<<<<<< HEAD
-        parsedPairs := 0
-=======
         var lineCookies = make(map[string]string)
         var path string
         var domain string
         var httponly bool
->>>>>>> 3b40eac4
         for i := 0; i < len(parts); i++ {
             parts[i] = strings.TrimSpace(parts[i])
             if len(parts[i]) == 0 {
                 continue
             }
             attr, val := parts[i], ""
-<<<<<<< HEAD
-            if j := strings.Index(attr, "="); j >= 0 {
-                attr, val = attr[:j], attr[j+1:]
-            }
-            if !isCookieNameValid(attr) {
-                continue
-            }
-            val, success := parseCookieValue(val)
-            if !success {
-                continue
-            }
-            cookies = append(cookies, &http.Cookie{Name: attr, Value: val})
-            parsedPairs++
-        }
-        if parsedPairs == 0 {
-            unparsedLines = append(unparsedLines, line)
-        }
-=======
             var err os.Error
             if j := strings.Index(attr, "="); j >= 0 {
                 attr, val = attr[:j], attr[j+1:]
@@ -263,7 +210,6 @@
                 Raw:      line,
             })
         }
->>>>>>> 3b40eac4
     }
     h["Cookie"] = unparsedLines, len(unparsedLines) > 0
     return cookies
